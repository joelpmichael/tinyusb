/**************************************************************************/
/*!
    @file     tusb_config.h
    @author   hathach (tinyusb.org)

    @section LICENSE

    Software License Agreement (BSD License)

    Copyright (c) 2013, hathach (tinyusb.org)
    All rights reserved.

    Redistribution and use in source and binary forms, with or without
    modification, are permitted provided that the following conditions are met:
    1. Redistributions of source code must retain the above copyright
    notice, this list of conditions and the following disclaimer.
    2. Redistributions in binary form must reproduce the above copyright
    notice, this list of conditions and the following disclaimer in the
    documentation and/or other materials provided with the distribution.
    3. Neither the name of the copyright holders nor the
    names of its contributors may be used to endorse or promote products
    derived from this software without specific prior written permission.

    THIS SOFTWARE IS PROVIDED BY THE COPYRIGHT HOLDERS ''AS IS'' AND ANY
    EXPRESS OR IMPLIED WARRANTIES, INCLUDING, BUT NOT LIMITED TO, THE IMPLIED
    WARRANTIES OF MERCHANTABILITY AND FITNESS FOR A PARTICULAR PURPOSE ARE
    DISCLAIMED. IN NO EVENT SHALL THE COPYRIGHT HOLDER BE LIABLE FOR ANY
    DIRECT, INDIRECT, INCIDENTAL, SPECIAL, EXEMPLARY, OR CONSEQUENTIAL DAMAGES
    INCLUDING, BUT NOT LIMITED TO, PROCUREMENT OF SUBSTITUTE GOODS OR SERVICES;
    LOSS OF USE, DATA, OR PROFITS; OR BUSINESS INTERRUPTION HOWEVER CAUSED AND
    ON ANY THEORY OF LIABILITY, WHETHER IN CONTRACT, STRICT LIABILITY, OR TORT
    INCLUDING NEGLIGENCE OR OTHERWISE ARISING IN ANY WAY OUT OF THE USE OF THIS
    SOFTWARE, EVEN IF ADVISED OF THE POSSIBILITY OF SUCH DAMAGE.

    This file is part of the tinyusb stack.
*/
/**************************************************************************/

#ifndef _TUSB_CONFIG_H_
#define _TUSB_CONFIG_H_

#ifdef __cplusplus
 extern "C" {
#endif

//--------------------------------------------------------------------
// COMMON CONFIGURATION
//--------------------------------------------------------------------

// defined by compiler flags for flexibility
#ifndef CFG_TUSB_MCU
  #error CFG_TUSB_MCU must be defined
#endif

#if CFG_TUSB_MCU == OPT_MCU_LPC43XX || CFG_TUSB_MCU == OPT_MCU_LPC18XX
#define CFG_TUSB_RHPORT0_MODE       (OPT_MODE_DEVICE | OPT_MODE_HIGH_SPEED)
#else
#define CFG_TUSB_RHPORT0_MODE       OPT_MODE_DEVICE
#endif

#define CFG_TUSB_DEBUG              2
#define CFG_TUSB_OS                 OPT_OS_NONE

/* USB DMA on some MCUs can only access a specific SRAM region with restriction on alignment.
 * Tinyusb use follows macros to declare transferring memory so that they can be put
 * into those specific section.
 * e.g
 * - CFG_TUSB_MEM SECTION : __attribute__ (( section(".usb_ram") ))
 * - CFG_TUSB_MEM_ALIGN   : __attribute__ ((aligned(4)))
 */
#ifndef CFG_TUSB_MEM_SECTION
#define CFG_TUSB_MEM_SECTION
#endif

#ifndef CFG_TUSB_MEM_ALIGN
#define CFG_TUSB_MEM_ALIGN          ATTR_ALIGNED(4)
#endif

//--------------------------------------------------------------------
// DEVICE CONFIGURATION
//--------------------------------------------------------------------
#define CFG_TUD_ENDOINT0_SIZE       64

/*------------- Descriptors -------------*/

/* Enable auto generated descriptor, tinyusb will try its best to create
 * descriptor ( device, configuration, hid ) that matches enabled CFG_* in this file
 *
 * Note: All CFG_TUD_DESC_* are relevant only if CFG_TUD_DESC_AUTO is enabled
 */
#define CFG_TUD_DESC_AUTO           1

/* If USB VID/PID is not defined, tinyusb will use default value
 * Note: different class combination e.g CDC and (CDC + MSC) should have different
 * PID since Host OS will "remembered" device driver after the first plug */
// #define CFG_TUD_DESC_VID          0xCAFE
// #define CFG_TUD_DESC_PID          0x0001

// LPC 17xx and 40xx endpoint type (bulk/interrupt/iso) are fixed by its number
// Therefor we need to force endpoint number to correct type on lpc17xx
#if CFG_TUSB_MCU == OPT_MCU_LPC175X_6X || CFG_TUSB_MCU == OPT_MCU_LPC177X_8X || CFG_TUSB_MCU == OPT_MCU_LPC40XX
#define CFG_TUD_DESC_CDC_EPNUM_NOTIF      1
#define CFG_TUD_DESC_CDC_EPNUM            2
#define CFG_TUD_DESC_MSC_EPNUM            5
#define CFG_TUD_DESC_HID_KEYBOARD_EPNUM   4
#define CFG_TUD_DESC_HID_MOUSE_EPNUM      7
#endif

//------------- CLASS -------------//
#define CFG_TUD_CDC                 1
<<<<<<< HEAD
#define CFG_TUD_MSC                 0
=======
#define CFG_TUD_MSC                 1
#define CFG_TUD_MIDI                0
>>>>>>> 5804e56e
#define CFG_TUD_CUSTOM_CLASS        0

#define CFG_TUD_HID                 0
#define CFG_TUD_HID_KEYBOARD        0
#define CFG_TUD_HID_MOUSE           0

/* Use Boot Protocol for Keyboard, Mouse. Enable this will create separated HID interface
 * require more IN endpoints. If disabled, they they are all packed into a single
 * multiple report interface called "Generic". */
#define CFG_TUD_HID_KEYBOARD_BOOT   1
#define CFG_TUD_HID_MOUSE_BOOT      1

//--------------------------------------------------------------------
// CDC
//--------------------------------------------------------------------

// FIFO size of CDC TX and RX
#define CFG_TUD_CDC_RX_BUFSIZE      64
#define CFG_TUD_CDC_TX_BUFSIZE      64

//--------------------------------------------------------------------
// MSC
//--------------------------------------------------------------------
// Number of supported Logical Unit Number (At least 1)
#define CFG_TUD_MSC_MAXLUN          1

// Buffer size of Device Mass storage
#define CFG_TUD_MSC_BUFSIZE         512

// Vendor name included in Inquiry response, max 8 bytes
#define CFG_TUD_MSC_VENDOR          "tinyusb"

// Product name included in Inquiry response, max 16 bytes
#define CFG_TUD_MSC_PRODUCT         "tusb msc"

// Product revision string included in Inquiry response, max 4 bytes
#define CFG_TUD_MSC_PRODUCT_REV     "1.0"

//--------------------------------------------------------------------
// HID
//--------------------------------------------------------------------

/* Use the HID_ASCII_TO_KEYCODE lookup if CFG_TUD_HID_KEYBOARD is enabled.
 * This will occupies 256 bytes of ROM. It will also enable the use of 2 extra APIs
 * - tud_hid_keyboard_send_char()
 * - tud_hid_keyboard_send_string()
 */
#define CFG_TUD_HID_ASCII_TO_KEYCODE_LOOKUP 1


#ifdef __cplusplus
 }
#endif

#endif /* _TUSB_CONFIG_H_ */<|MERGE_RESOLUTION|>--- conflicted
+++ resolved
@@ -108,12 +108,7 @@
 
 //------------- CLASS -------------//
 #define CFG_TUD_CDC                 1
-<<<<<<< HEAD
 #define CFG_TUD_MSC                 0
-=======
-#define CFG_TUD_MSC                 1
-#define CFG_TUD_MIDI                0
->>>>>>> 5804e56e
 #define CFG_TUD_CUSTOM_CLASS        0
 
 #define CFG_TUD_HID                 0
