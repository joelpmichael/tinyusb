/*
 * The MIT License (MIT)
 *
 * Copyright (c) 2020 Raspberry Pi (Trading) Ltd.
 *
 * Permission is hereby granted, free of charge, to any person obtaining a copy
 * of this software and associated documentation files (the "Software"), to deal
 * in the Software without restriction, including without limitation the rights
 * to use, copy, modify, merge, publish, distribute, sublicense, and/or sell
 * copies of the Software, and to permit persons to whom the Software is
 * furnished to do so, subject to the following conditions:
 *
 * The above copyright notice and this permission notice shall be included in
 * all copies or substantial portions of the Software.
 *
 * THE SOFTWARE IS PROVIDED "AS IS", WITHOUT WARRANTY OF ANY KIND, EXPRESS OR
 * IMPLIED, INCLUDING BUT NOT LIMITED TO THE WARRANTIES OF MERCHANTABILITY,
 * FITNESS FOR A PARTICULAR PURPOSE AND NONINFRINGEMENT. IN NO EVENT SHALL THE
 * AUTHORS OR COPYRIGHT HOLDERS BE LIABLE FOR ANY CLAIM, DAMAGES OR OTHER
 * LIABILITY, WHETHER IN AN ACTION OF CONTRACT, TORT OR OTHERWISE, ARISING FROM,
 * OUT OF OR IN CONNECTION WITH THE SOFTWARE OR THE USE OR OTHER DEALINGS IN
 * THE SOFTWARE.
 *
 * This file is part of the TinyUSB stack.
 */

#include "tusb_option.h"

#if TUSB_OPT_DEVICE_ENABLED && CFG_TUSB_MCU == OPT_MCU_RP2040

#include "pico.h"
#include "rp2040_usb.h"

#if TUD_OPT_RP2040_USB_DEVICE_ENUMERATION_FIX
#include "pico/fix/rp2040_usb_device_enumeration.h"
#endif


#include "device/dcd.h"

/*------------------------------------------------------------------*/
/* Low level controller
 *------------------------------------------------------------------*/

#define usb_hw_set hw_set_alias(usb_hw)
#define usb_hw_clear hw_clear_alias(usb_hw)

// Init these in dcd_init
static uint8_t *next_buffer_ptr;

<<<<<<< HEAD
// Endpoints 0-15, direction TUSB_DIR_OUT for out and TUSB_DIR_IN for in.
static struct hw_endpoint hw_endpoints[16][2] = {0};
=======
// USB_MAX_ENDPOINTS Endpoints, direction 0 for out and 1 for in.
static struct hw_endpoint hw_endpoints[USB_MAX_ENDPOINTS][2] = {0};
>>>>>>> 50a0bddd

static inline struct hw_endpoint *hw_endpoint_get_by_num(uint8_t num, tusb_dir_t dir)
{
    return &hw_endpoints[num][dir];
}

static struct hw_endpoint *hw_endpoint_get_by_addr(uint8_t ep_addr)
{
    uint8_t num = tu_edpt_number(ep_addr);
    tusb_dir_t dir = tu_edpt_dir(ep_addr);
    return hw_endpoint_get_by_num(num, dir);
}

static void _hw_endpoint_alloc(struct hw_endpoint *ep)
{
    uint16_t size = tu_min16(64, ep->wMaxPacketSize);

    // Assumes single buffered for now
    ep->hw_data_buf = next_buffer_ptr;
    next_buffer_ptr += size;
    // Bits 0-5 are ignored by the controller so make sure these are 0
    if ((uintptr_t)next_buffer_ptr & 0b111111u)
    {
        // Round up to the next 64
        uint32_t fixptr = (uintptr_t)next_buffer_ptr;
        fixptr &= ~0b111111u;
        fixptr += 64;
        pico_info("Rounding non 64 byte boundary buffer up from %x to %x\n", (uintptr_t)next_buffer_ptr, fixptr);
        next_buffer_ptr = (uint8_t*)fixptr;
    }
    assert(((uintptr_t)next_buffer_ptr & 0b111111u) == 0);
    uint dpram_offset = hw_data_offset(ep->hw_data_buf);
    assert(hw_data_offset(next_buffer_ptr) <= USB_DPRAM_MAX);

    pico_info("Alloced %d bytes at offset 0x%x (0x%p) for ep %d %s\n",
                size,
                dpram_offset,
                ep->hw_data_buf,
                ep->num,
                ep_dir_string[ep->in]);

    // Fill in endpoint control register with buffer offset
    uint32_t reg =  EP_CTRL_ENABLE_BITS
                  | EP_CTRL_INTERRUPT_PER_BUFFER
                  | (ep->transfer_type << EP_CTRL_BUFFER_TYPE_LSB)
                  | dpram_offset;

    *ep->endpoint_control = reg;
}

static void _hw_endpoint_init(struct hw_endpoint *ep, uint8_t ep_addr, uint16_t wMaxPacketSize, uint8_t transfer_type)
{
    uint8_t num = tu_edpt_number(ep_addr);
    tusb_dir_t dir = tu_edpt_dir(ep_addr);
    ep->ep_addr = ep_addr;
    // For device, IN is a tx transfer and OUT is an rx transfer
    ep->rx = (dir == TUSB_DIR_OUT);
    // Response to a setup packet on EP0 starts with pid of 1
    ep->next_pid = num == 0 ? 1u : 0u;

    // Add some checks around the max packet size
    if (transfer_type == TUSB_XFER_ISOCHRONOUS)
    {
        if (wMaxPacketSize > USB_MAX_ISO_PACKET_SIZE)
        {
            panic("Isochronous wMaxPacketSize %d too large", wMaxPacketSize);
        }
    }
    else
    {
        if (wMaxPacketSize > USB_MAX_PACKET_SIZE)
        {
            panic("Isochronous wMaxPacketSize %d too large", wMaxPacketSize);
        }
    }

    ep->wMaxPacketSize = wMaxPacketSize;
    ep->transfer_type = transfer_type;

    // Every endpoint has a buffer control register in dpram
    if (tu_edpt_dir(ep->ep_addr) == TUSB_DIR_IN)
    {
        ep->buffer_control = &usb_dpram->ep_buf_ctrl[num].in;
    }
    else
    {
        ep->buffer_control = &usb_dpram->ep_buf_ctrl[num].out;
    }

    // Clear existing buffer control state
    *ep->buffer_control = 0;

    if (tu_edpt_number(ep->ep_addr) == 0)
    {
        // EP0 has no endpoint control register because
        // the buffer offsets are fixed
        ep->endpoint_control = NULL;

        // Buffer offset is fixed
        ep->hw_data_buf = (uint8_t*)&usb_dpram->ep0_buf_a[0];
    }
    else
    {
        // Set the endpoint control register (starts at EP1, hence num-1)
        if (dir == TUSB_DIR_IN)
        {
            ep->endpoint_control = &usb_dpram->ep_ctrl[num-1].in;
        }
        else
        {
            ep->endpoint_control = &usb_dpram->ep_ctrl[num-1].out;
        }

        // Now if it hasn't already been done
        //alloc a buffer and fill in endpoint control register
        if(!(ep->configured))
        {
            _hw_endpoint_alloc(ep);
        }
    }

    ep->configured = true;
}

#if 0 // todo unused
static void _hw_endpoint_close(struct hw_endpoint *ep)
{
    // Clear hardware registers and then zero the struct
    // Clears endpoint enable
    *ep->endpoint_control = 0;
    // Clears buffer available, etc
    *ep->buffer_control = 0;
    // Clear any endpoint state
    memset(ep, 0, sizeof(struct hw_endpoint));
}

static void hw_endpoint_close(uint8_t ep_addr)
{
    struct hw_endpoint *ep = hw_endpoint_get_by_addr(ep_addr);
    _hw_endpoint_close(ep);
}
#endif

static void hw_endpoint_init(uint8_t ep_addr, uint16_t wMaxPacketSize, uint8_t bmAttributes)
{
    struct hw_endpoint *ep = hw_endpoint_get_by_addr(ep_addr);
    _hw_endpoint_init(ep, ep_addr, wMaxPacketSize, bmAttributes);
}

static void hw_endpoint_xfer(uint8_t ep_addr, uint8_t *buffer, uint16_t total_bytes, bool start)
{
    struct hw_endpoint *ep = hw_endpoint_get_by_addr(ep_addr);
    _hw_endpoint_xfer(ep, buffer, total_bytes, start);
}

static void hw_handle_buff_status(void)
{
    uint32_t remaining_buffers = usb_hw->buf_status;
    pico_trace("buf_status 0x%08x\n", remaining_buffers);
    uint bit = 1u;
    for (uint i = 0; remaining_buffers && i < USB_MAX_ENDPOINTS * 2; i++)
    {
        if (remaining_buffers & bit)
        {
            uint __unused which = (usb_hw->buf_cpu_should_handle & bit) ? 1 : 0;
            // Should be single buffered
            assert(which == 0);
            // clear this in advance
            usb_hw_clear->buf_status = bit;
            // IN transfer for even i, OUT transfer for odd i
            struct hw_endpoint *ep = hw_endpoint_get_by_num(i >> 1u, !(i & 1u));
            // Continue xfer
            bool done = _hw_endpoint_xfer_continue(ep);
            if (done)
            {
                // Notify
                dcd_event_xfer_complete(0, ep->ep_addr, ep->len, XFER_RESULT_SUCCESS, true);
                hw_endpoint_reset_transfer(ep);
            }
            remaining_buffers &= ~bit;
        }
        bit <<= 1u;
    }
}

static void reset_ep0(void)
{
    // If we have finished this transfer on EP0 set pid back to 1 for next
    // setup transfer. Also clear a stall in case
    uint8_t addrs[] = {0x0, 0x80};
    for (uint i = 0 ; i < TU_ARRAY_SIZE(addrs); i++)
    {
        struct hw_endpoint *ep = hw_endpoint_get_by_addr(addrs[i]);
        ep->next_pid = 1u;
        ep->stalled  = 0;
    }
}

static void ep0_0len_status(void)
{
    // Send 0len complete response on EP0 IN
    reset_ep0();
    hw_endpoint_xfer(0x80, NULL, 0, true);
}

static void _hw_endpoint_stall(struct hw_endpoint *ep)
{
    assert(!ep->stalled);
    if (tu_edpt_number(ep->ep_addr) == 0)
    {
        // A stall on EP0 has to be armed so it can be cleared on the next setup packet
        usb_hw_set->ep_stall_arm = (tu_edpt_dir(ep->ep_addr) == TUSB_DIR_IN) ? USB_EP_STALL_ARM_EP0_IN_BITS : USB_EP_STALL_ARM_EP0_OUT_BITS;
    }
    _hw_endpoint_buffer_control_set_mask32(ep, USB_BUF_CTRL_STALL);
    ep->stalled = true;
}

static void hw_endpoint_stall(uint8_t ep_addr)
{
    struct hw_endpoint *ep = hw_endpoint_get_by_addr(ep_addr);
    _hw_endpoint_stall(ep);
}

static void _hw_endpoint_clear_stall(struct hw_endpoint *ep)
{
    if (tu_edpt_number(ep->ep_addr) == 0)
    {
        // Probably already been cleared but no harm
        usb_hw_clear->ep_stall_arm = (tu_edpt_dir(ep->ep_addr) == TUSB_DIR_IN) ? USB_EP_STALL_ARM_EP0_IN_BITS : USB_EP_STALL_ARM_EP0_OUT_BITS;
    }
    _hw_endpoint_buffer_control_clear_mask32(ep, USB_BUF_CTRL_STALL);
    ep->stalled = false;
}

static void hw_endpoint_clear_stall(uint8_t ep_addr)
{
    struct hw_endpoint *ep = hw_endpoint_get_by_addr(ep_addr);
    _hw_endpoint_clear_stall(ep);
}

static void dcd_rp2040_irq(void)
{
    uint32_t status = usb_hw->ints;
    uint32_t handled = 0;

    if (status & USB_INTS_SETUP_REQ_BITS)
    {
        handled |= USB_INTS_SETUP_REQ_BITS;
        uint8_t const *setup = (uint8_t const *)&usb_dpram->setup_packet;
        // Clear stall bits and reset pid
        reset_ep0();
        // Pass setup packet to tiny usb
        dcd_event_setup_received(0, setup, true);
        usb_hw_clear->sie_status = USB_SIE_STATUS_SETUP_REC_BITS;
    }

    if (status & USB_INTS_BUFF_STATUS_BITS)
    {
        handled |= USB_INTS_BUFF_STATUS_BITS;
        hw_handle_buff_status();
    }

    if (status & USB_INTS_BUS_RESET_BITS)
    {
        pico_trace("BUS RESET (addr %d -> %d)\n", assigned_address, 0);
        usb_hw->dev_addr_ctrl = 0;
        handled |= USB_INTS_BUS_RESET_BITS;
        dcd_event_bus_signal(0, DCD_EVENT_BUS_RESET, true);
        usb_hw_clear->sie_status = USB_SIE_STATUS_BUS_RESET_BITS;
#if TUD_OPT_RP2040_USB_DEVICE_ENUMERATION_FIX
        rp2040_usb_device_enumeration_fix();
#endif
    }

    if (status ^ handled)
    {
        panic("Unhandled IRQ 0x%x\n", (uint) (status ^ handled));
    }
}

#define USB_INTS_ERROR_BITS ( \
    USB_INTS_ERROR_DATA_SEQ_BITS      |  \
    USB_INTS_ERROR_BIT_STUFF_BITS     |  \
    USB_INTS_ERROR_CRC_BITS           |  \
    USB_INTS_ERROR_RX_OVERFLOW_BITS   |  \
    USB_INTS_ERROR_RX_TIMEOUT_BITS)

/*------------------------------------------------------------------*/
/* Controller API
 *------------------------------------------------------------------*/
void dcd_init (uint8_t rhport)
{
    pico_trace("dcd_init %d\n", rhport);
    assert(rhport == 0);

    // Reset hardware to default state
    rp2040_usb_init();

    irq_set_exclusive_handler(USBCTRL_IRQ, dcd_rp2040_irq);
    memset(hw_endpoints, 0, sizeof(hw_endpoints));
    next_buffer_ptr = &usb_dpram->epx_data[0];

    // EP0 always exists so init it now
    // EP0 OUT
    hw_endpoint_init(0x0, 64, 0);
    // EP0 IN
    hw_endpoint_init(0x80, 64, 0);

    // Initializes the USB peripheral for device mode and enables it.
    // Don't need to enable the pull up here. Force VBUS
    usb_hw->main_ctrl = USB_MAIN_CTRL_CONTROLLER_EN_BITS;

    // Enable individual controller IRQS here. Processor interrupt enable will be used
    // for the global interrupt enable...
    usb_hw->sie_ctrl = USB_SIE_CTRL_EP0_INT_1BUF_BITS; 
    usb_hw->inte     = USB_INTS_BUFF_STATUS_BITS | USB_INTS_BUS_RESET_BITS | USB_INTS_SETUP_REQ_BITS;

    dcd_connect(rhport);
}

void dcd_int_enable(uint8_t rhport)
{
    assert(rhport == 0);
    irq_set_enabled(USBCTRL_IRQ, true);
}

void dcd_int_disable(uint8_t rhport)
{
    assert(rhport == 0);
    irq_set_enabled(USBCTRL_IRQ, false);
}

void dcd_set_address (uint8_t rhport, uint8_t dev_addr)
{
    pico_trace("dcd_set_address %d %d\n", rhport, dev_addr);
    assert(rhport == 0);

    // Can't set device address in hardware until status xfer has complete
    ep0_0len_status();
}

void dcd_remote_wakeup(uint8_t rhport)
{
    pico_info("dcd_remote_wakeup %d is not supported yet\n", rhport);
    assert(rhport == 0);
}

// disconnect by disabling internal pull-up resistor on D+/D-
void dcd_disconnect(uint8_t rhport)
{
    pico_info("dcd_disconnect %d\n", rhport);
    assert(rhport == 0);
    usb_hw_clear->sie_ctrl = USB_SIE_CTRL_PULLUP_EN_BITS;
}

// connect by enabling internal pull-up resistor on D+/D-
void dcd_connect(uint8_t rhport)
{
    pico_info("dcd_connect %d\n", rhport);
    assert(rhport == 0);
    usb_hw_set->sie_ctrl = USB_SIE_CTRL_PULLUP_EN_BITS;
}

/*------------------------------------------------------------------*/
/* DCD Endpoint port
 *------------------------------------------------------------------*/

void dcd_edpt0_status_complete(uint8_t rhport, tusb_control_request_t const * request)
{
    pico_trace("dcd_edpt0_status_complete %d\n", rhport);
    assert(rhport == 0);

    if (request->bmRequestType_bit.recipient == TUSB_REQ_RCPT_DEVICE &&
        request->bmRequestType_bit.type == TUSB_REQ_TYPE_STANDARD &&
        request->bRequest == TUSB_REQ_SET_ADDRESS)
    {
        pico_trace("Set HW address %d\n", assigned_address);
        usb_hw->dev_addr_ctrl = (uint8_t) request->wValue;
    }

    reset_ep0();
}

bool dcd_edpt_open (uint8_t rhport, tusb_desc_endpoint_t const * desc_edpt)
{
    pico_info("dcd_edpt_open %d %02x\n", rhport, desc_edpt->bEndpointAddress);
    assert(rhport == 0);
    hw_endpoint_init(desc_edpt->bEndpointAddress, desc_edpt->wMaxPacketSize.size, desc_edpt->bmAttributes.xfer);
    return true;
}

bool dcd_edpt_xfer(uint8_t rhport, uint8_t ep_addr, uint8_t * buffer, uint16_t total_bytes)
{
    assert(rhport == 0);
    // True means start new xfer
    hw_endpoint_xfer(ep_addr, buffer, total_bytes, true);
    return true;
}

void dcd_edpt_stall (uint8_t rhport, uint8_t ep_addr)
{
    pico_trace("dcd_edpt_stall %d %02x\n", rhport, ep_addr);
    assert(rhport == 0);
    hw_endpoint_stall(ep_addr);
}

void dcd_edpt_clear_stall (uint8_t rhport, uint8_t ep_addr)
{
    pico_trace("dcd_edpt_clear_stall %d %02x\n", rhport, ep_addr);
    assert(rhport == 0);
    hw_endpoint_clear_stall(ep_addr);
}


void dcd_edpt_close (uint8_t rhport, uint8_t ep_addr)
{
    // usbd.c says: In progress transfers on this EP may be delivered after this call
    pico_trace("dcd_edpt_close %d %02x\n", rhport, ep_addr);

}

void dcd_int_handler(uint8_t rhport)
{
    (void) rhport;
    dcd_rp2040_irq();
}

#endif<|MERGE_RESOLUTION|>--- conflicted
+++ resolved
@@ -48,13 +48,8 @@
 // Init these in dcd_init
 static uint8_t *next_buffer_ptr;
 
-<<<<<<< HEAD
-// Endpoints 0-15, direction TUSB_DIR_OUT for out and TUSB_DIR_IN for in.
-static struct hw_endpoint hw_endpoints[16][2] = {0};
-=======
-// USB_MAX_ENDPOINTS Endpoints, direction 0 for out and 1 for in.
+// USB_MAX_ENDPOINTS Endpoints, direction TUSB_DIR_OUT for out and TUSB_DIR_IN for in.
 static struct hw_endpoint hw_endpoints[USB_MAX_ENDPOINTS][2] = {0};
->>>>>>> 50a0bddd
 
 static inline struct hw_endpoint *hw_endpoint_get_by_num(uint8_t num, tusb_dir_t dir)
 {
