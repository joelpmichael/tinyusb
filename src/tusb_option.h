/*
 * The MIT License (MIT)
 *
 * Copyright (c) 2019 Ha Thach (tinyusb.org)
 *
 * Permission is hereby granted, free of charge, to any person obtaining a copy
 * of this software and associated documentation files (the "Software"), to deal
 * in the Software without restriction, including without limitation the rights
 * to use, copy, modify, merge, publish, distribute, sublicense, and/or sell
 * copies of the Software, and to permit persons to whom the Software is
 * furnished to do so, subject to the following conditions:
 *
 * The above copyright notice and this permission notice shall be included in
 * all copies or substantial portions of the Software.
 *
 * THE SOFTWARE IS PROVIDED "AS IS", WITHOUT WARRANTY OF ANY KIND, EXPRESS OR
 * IMPLIED, INCLUDING BUT NOT LIMITED TO THE WARRANTIES OF MERCHANTABILITY,
 * FITNESS FOR A PARTICULAR PURPOSE AND NONINFRINGEMENT. IN NO EVENT SHALL THE
 * AUTHORS OR COPYRIGHT HOLDERS BE LIABLE FOR ANY CLAIM, DAMAGES OR OTHER
 * LIABILITY, WHETHER IN AN ACTION OF CONTRACT, TORT OR OTHERWISE, ARISING FROM,
 * OUT OF OR IN CONNECTION WITH THE SOFTWARE OR THE USE OR OTHER DEALINGS IN
 * THE SOFTWARE.
 *
 * This file is part of the TinyUSB stack.
 */

#ifndef _TUSB_OPTION_H_
#define _TUSB_OPTION_H_

#include "common/tusb_compiler.h"

#define TUSB_VERSION_MAJOR     0
#define TUSB_VERSION_MINOR     12
#define TUSB_VERSION_REVISION  0
#define TUSB_VERSION_STRING    TU_STRING(TUSB_VERSION_MAJOR) "." TU_STRING(TUSB_VERSION_MINOR) "." TU_STRING(TUSB_VERSION_REVISION)

//--------------------------------------------------------------------+
// Supported MCUs
// CFG_TUSB_MCU must be defined to one of following value
//--------------------------------------------------------------------+

#define OPT_MCU_NONE                0

// LPC
#define OPT_MCU_LPC11UXX            1 ///< NXP LPC11Uxx
#define OPT_MCU_LPC13XX             2 ///< NXP LPC13xx
#define OPT_MCU_LPC15XX             3 ///< NXP LPC15xx
#define OPT_MCU_LPC175X_6X          4 ///< NXP LPC175x, LPC176x
#define OPT_MCU_LPC177X_8X          5 ///< NXP LPC177x, LPC178x
#define OPT_MCU_LPC18XX             6 ///< NXP LPC18xx
#define OPT_MCU_LPC40XX             7 ///< NXP LPC40xx
#define OPT_MCU_LPC43XX             8 ///< NXP LPC43xx
#define OPT_MCU_LPC51UXX            9 ///< NXP LPC51U6x
#define OPT_MCU_LPC54XXX           10 ///< NXP LPC54xxx
#define OPT_MCU_LPC55XX            11 ///< NXP LPC55xx

// NRF
#define OPT_MCU_NRF5X             100 ///< Nordic nRF5x series

// SAM
#define OPT_MCU_SAMD21            200 ///< MicroChip SAMD21
#define OPT_MCU_SAMD51            201 ///< MicroChip SAMD51
#define OPT_MCU_SAMG              202 ///< MicroChip SAMDG series
#define OPT_MCU_SAME5X            203 ///< MicroChip SAM E5x
#define OPT_MCU_SAMD11            204 ///< MicroChip SAMD11
#define OPT_MCU_SAML22            205 ///< MicroChip SAML22
#define OPT_MCU_SAML21            206 ///< MicroChip SAML21
#define OPT_MCU_SAMX7X            207 ///< MicroChip SAME70, S70, V70, V71 family

// STM32
#define OPT_MCU_STM32F0           300 ///< ST F0
#define OPT_MCU_STM32F1           301 ///< ST F1
#define OPT_MCU_STM32F2           302 ///< ST F2
#define OPT_MCU_STM32F3           303 ///< ST F3
#define OPT_MCU_STM32F4           304 ///< ST F4
#define OPT_MCU_STM32F7           305 ///< ST F7
#define OPT_MCU_STM32H7           306 ///< ST H7
#define OPT_MCU_STM32L1           308 ///< ST L1
#define OPT_MCU_STM32L0           307 ///< ST L0
#define OPT_MCU_STM32L4           309 ///< ST L4
#define OPT_MCU_STM32G0           310 ///< ST G0
#define OPT_MCU_STM32G4           311 ///< ST G4

// Sony
#define OPT_MCU_CXD56             400 ///< SONY CXD56

// TI
#define OPT_MCU_MSP430x5xx        500 ///< TI MSP430x5xx
#define OPT_MCU_MSP432E4          510 ///< TI MSP432E4xx
#define OPT_MCU_TM4C123           511 ///< TI Tiva-C 123x
#define OPT_MCU_TM4C129           512 ///< TI Tiva-C 129x

// ValentyUSB eptri
#define OPT_MCU_VALENTYUSB_EPTRI  600 ///< Fomu eptri config

// NXP iMX RT
#define OPT_MCU_MIMXRT10XX        700 ///< NXP iMX RT10xx

// Nuvoton
#define OPT_MCU_NUC121            800
#define OPT_MCU_NUC126            801
#define OPT_MCU_NUC120            802
#define OPT_MCU_NUC505            803

// Espressif
#define OPT_MCU_ESP32S2           900 ///< Espressif ESP32-S2
#define OPT_MCU_ESP32S3           901 ///< Espressif ESP32-S3

// Dialog
#define OPT_MCU_DA1469X          1000 ///< Dialog Semiconductor DA1469x

// Raspberry Pi
#define OPT_MCU_RP2040           1100 ///< Raspberry Pi RP2040

// NXP Kinetis
#define OPT_MCU_MKL25ZXX         1200 ///< NXP MKL25Zxx
#define OPT_MCU_K32L2BXX         1201 ///< NXP K32L2Bxx

// Silabs
#define OPT_MCU_EFM32GG          1300 ///< Silabs EFM32GG

// Renesas RX
#define OPT_MCU_RX63X            1400 ///< Renesas RX63N/631
#define OPT_MCU_RX65X            1401 ///< Renesas RX65N/RX651
#define OPT_MCU_RX72N            1402 ///< Renesas RX72N

// Mind Motion
#define OPT_MCU_MM32F327X        1500 ///< Mind Motion MM32F327

// GigaDevice
#define OPT_MCU_GD32VF103        1600 ///< GigaDevice GD32VF103

// Broadcom
#define OPT_MCU_BCM2711          1700 ///< Broadcom BCM2711
#define OPT_MCU_BCM2835          1701 ///< Broadcom BCM2835
#define OPT_MCU_BCM2837          1702 ///< Broadcom BCM2837

// Infineon
#define OPT_MCU_XMC4000          1800 ///< Infineon XMC4000

<<<<<<< HEAD
// BridgeTek
#define OPT_MCU_FT90X            1900 ///< BridgeTek FT90x
#define OPT_MCU_FT93X            1901 ///< BridgeTek FT93x
=======
// PIC
#define OPT_MCU_PIC32MZ          1900 ///< MicroChip PIC32MZ family
>>>>>>> 976405de

// Helper to check if configured MCU is one of listed
// Apply _TU_CHECK_MCU with || as separator to list of input
#define _TU_CHECK_MCU(_m)   (CFG_TUSB_MCU == _m)
#define TU_CHECK_MCU(...)   (TU_ARGS_APPLY(_TU_CHECK_MCU, ||, __VA_ARGS__))

//--------------------------------------------------------------------+
// Supported OS
//--------------------------------------------------------------------+

#define OPT_OS_NONE       1  ///< No RTOS
#define OPT_OS_FREERTOS   2  ///< FreeRTOS
#define OPT_OS_MYNEWT     3  ///< Mynewt OS
#define OPT_OS_CUSTOM     4  ///< Custom OS is implemented by application
#define OPT_OS_PICO       5  ///< Raspberry Pi Pico SDK
#define OPT_OS_RTTHREAD   6  ///< RT-Thread

// Allow to use command line to change the config name/location
#ifdef CFG_TUSB_CONFIG_FILE
  #include CFG_TUSB_CONFIG_FILE
#else
  #include "tusb_config.h"
#endif

//--------------------------------------------------------------------
// RootHub Mode Configuration
// CFG_TUSB_RHPORTx_MODE contains operation mode and speed for that port
//--------------------------------------------------------------------

// Lower 4-bit is operational mode
#define OPT_MODE_NONE         0x00 ///< Disabled
#define OPT_MODE_DEVICE       0x01 ///< Device Mode
#define OPT_MODE_HOST         0x02 ///< Host Mode

// Higher 4-bit is max operational speed (corresponding to tusb_speed_t)
#define OPT_MODE_FULL_SPEED   0x00 ///< Max Full Speed
#define OPT_MODE_LOW_SPEED    0x10 ///< Max Low Speed
#define OPT_MODE_HIGH_SPEED   0x20 ///< Max High Speed


#ifndef CFG_TUSB_RHPORT0_MODE
  #define CFG_TUSB_RHPORT0_MODE OPT_MODE_NONE
#endif


#ifndef CFG_TUSB_RHPORT1_MODE
  #define CFG_TUSB_RHPORT1_MODE OPT_MODE_NONE
#endif

#if (((CFG_TUSB_RHPORT0_MODE) & OPT_MODE_HOST  ) && ((CFG_TUSB_RHPORT1_MODE) & OPT_MODE_HOST  )) || \
    (((CFG_TUSB_RHPORT0_MODE) & OPT_MODE_DEVICE) && ((CFG_TUSB_RHPORT1_MODE) & OPT_MODE_DEVICE))
  #error "TinyUSB currently does not support same modes on more than 1 roothub port"
#endif

// Which roothub port is configured as host
#define TUH_OPT_RHPORT          ( ((CFG_TUSB_RHPORT0_MODE) & OPT_MODE_HOST) ? 0 : (((CFG_TUSB_RHPORT1_MODE) & OPT_MODE_HOST) ? 1 : -1) )
#define TUSB_OPT_HOST_ENABLED   ( TUH_OPT_RHPORT >= 0 )

// Which roothub port is configured as device
#define TUD_OPT_RHPORT          ( ((CFG_TUSB_RHPORT0_MODE) & OPT_MODE_DEVICE) ? 0 : (((CFG_TUSB_RHPORT1_MODE) & OPT_MODE_DEVICE) ? 1 : -1) )

#if TUD_OPT_RHPORT == 0
#define TUD_OPT_HIGH_SPEED      ( (CFG_TUSB_RHPORT0_MODE) & OPT_MODE_HIGH_SPEED )
#else
#define TUD_OPT_HIGH_SPEED      ( (CFG_TUSB_RHPORT1_MODE) & OPT_MODE_HIGH_SPEED )
#endif

#define TUSB_OPT_DEVICE_ENABLED ( TUD_OPT_RHPORT >= 0 )

//--------------------------------------------------------------------+
// COMMON OPTIONS
//--------------------------------------------------------------------+

// Debug enable to print out error message
#ifndef CFG_TUSB_DEBUG
  #define CFG_TUSB_DEBUG 0
#endif

// place data in accessible RAM for usb controller
#ifndef CFG_TUSB_MEM_SECTION
  #define CFG_TUSB_MEM_SECTION
#endif

// alignment requirement of buffer used for endpoint transferring
#ifndef CFG_TUSB_MEM_ALIGN
  #define CFG_TUSB_MEM_ALIGN      TU_ATTR_ALIGNED(4)
#endif

// OS selection
#ifndef CFG_TUSB_OS
  #define CFG_TUSB_OS             OPT_OS_NONE
#endif

#ifndef CFG_TUSB_OS_INC_PATH
  #define CFG_TUSB_OS_INC_PATH
#endif

//--------------------------------------------------------------------
// DEVICE OPTIONS
//--------------------------------------------------------------------

#ifndef CFG_TUD_ENDPOINT0_SIZE
  #define CFG_TUD_ENDPOINT0_SIZE  64
#endif

#ifndef CFG_TUD_CDC
  #define CFG_TUD_CDC             0
#endif

#ifndef CFG_TUD_MSC
  #define CFG_TUD_MSC             0
#endif

#ifndef CFG_TUD_HID
  #define CFG_TUD_HID             0
#endif

#ifndef CFG_TUD_AUDIO
  #define CFG_TUD_AUDIO           0
#endif

#ifndef CFG_TUD_VIDEO
  #define CFG_TUD_VIDEO           0
#endif

#ifndef CFG_TUD_MIDI
  #define CFG_TUD_MIDI            0
#endif

#ifndef CFG_TUD_VENDOR
  #define CFG_TUD_VENDOR          0
#endif

#ifndef CFG_TUD_USBTMC
  #define CFG_TUD_USBTMC          0
#endif

#ifndef CFG_TUD_DFU_RUNTIME
  #define CFG_TUD_DFU_RUNTIME     0
#endif

#ifndef CFG_TUD_DFU
  #define CFG_TUD_DFU             0
#endif

#ifndef CFG_TUD_BTH
  #define CFG_TUD_BTH             0
#endif

#ifndef CFG_TUD_ECM_RNDIS
  #ifdef CFG_TUD_NET
    #warning "CFG_TUD_NET is renamed to CFG_TUD_ECM_RNDIS"
    #define CFG_TUD_ECM_RNDIS   CFG_TUD_NET
  #else
    #define CFG_TUD_ECM_RNDIS   0
  #endif
#endif

#ifndef CFG_TUD_NCM
  #define CFG_TUD_NCM         0
#endif

//--------------------------------------------------------------------
// HOST OPTIONS
//--------------------------------------------------------------------
#if TUSB_OPT_HOST_ENABLED
  #ifndef CFG_TUH_DEVICE_MAX
    #define CFG_TUH_DEVICE_MAX 1
  #endif

  #ifndef CFG_TUH_ENUMERATION_BUFSIZE
    #define CFG_TUH_ENUMERATION_BUFSIZE 256
  #endif
#endif // TUSB_OPT_HOST_ENABLED

//------------- CLASS -------------//

#ifndef CFG_TUH_HUB
#define CFG_TUH_HUB    0
#endif

#ifndef CFG_TUH_CDC
#define CFG_TUH_CDC    0
#endif

#ifndef CFG_TUH_HID
#define CFG_TUH_HID    0
#endif

#ifndef CFG_TUH_MIDI
#define CFG_TUH_MIDI   0
#endif

#ifndef CFG_TUH_MSC
#define CFG_TUH_MSC    0
#endif

#ifndef CFG_TUH_VENDOR
#define CFG_TUH_VENDOR 0
#endif

//--------------------------------------------------------------------+
// Port Specific
// TUP stand for TinyUSB Port (can be renamed)
//--------------------------------------------------------------------+

//------------- Unaligned Memory -------------//

// ARMv7+ (M3-M7, M23-M33) can access unaligned memory
#if (defined(__ARM_ARCH) && (__ARM_ARCH >= 7))
  #define TUP_ARCH_STRICT_ALIGN   0
#else
  #define TUP_ARCH_STRICT_ALIGN   1
#endif

// TUP_MCU_STRICT_ALIGN will overwrite TUP_ARCH_STRICT_ALIGN.
// In case TUP_MCU_STRICT_ALIGN = 1 and TUP_ARCH_STRICT_ALIGN =0, we will not reply on compiler
// to generate unaligned access code.
// LPC_IP3511 Highspeed cannot access unaligned memory on USB_RAM
#if TUD_OPT_HIGH_SPEED && (CFG_TUSB_MCU == OPT_MCU_LPC54XXX || CFG_TUSB_MCU == OPT_MCU_LPC55XX)
  #define TUP_MCU_STRICT_ALIGN   1
#else
  #define TUP_MCU_STRICT_ALIGN   0
#endif


//------------------------------------------------------------------
// Configuration Validation
//------------------------------------------------------------------
#if CFG_TUD_ENDPOINT0_SIZE > 64
  #error Control Endpoint Max Packet Size cannot be larger than 64
#endif

#endif /* _TUSB_OPTION_H_ */

/** @} */<|MERGE_RESOLUTION|>--- conflicted
+++ resolved
@@ -138,14 +138,12 @@
 // Infineon
 #define OPT_MCU_XMC4000          1800 ///< Infineon XMC4000
 
-<<<<<<< HEAD
-// BridgeTek
-#define OPT_MCU_FT90X            1900 ///< BridgeTek FT90x
-#define OPT_MCU_FT93X            1901 ///< BridgeTek FT93x
-=======
 // PIC
 #define OPT_MCU_PIC32MZ          1900 ///< MicroChip PIC32MZ family
->>>>>>> 976405de
+
+// BridgeTek
+#define OPT_MCU_FT90X            2000 ///< BridgeTek FT90x
+#define OPT_MCU_FT93X            2001 ///< BridgeTek FT93x
 
 // Helper to check if configured MCU is one of listed
 // Apply _TU_CHECK_MCU with || as separator to list of input
